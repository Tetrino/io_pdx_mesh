--- conflicted
+++ resolved
@@ -24,9 +24,6 @@
 print('[io_pdx_mesh] __init__ (running from {})'.format(app))
 
 
-<<<<<<< HEAD
-# running in Maya
-=======
 # check if running in Blender
 if 'blender' in app.lower():
     import bpy
@@ -39,7 +36,6 @@
         raise e
 
 # otherwise running in Maya
->>>>>>> 6fd5440c
 if 'maya' in app.lower():
     import maya.cmds
 
